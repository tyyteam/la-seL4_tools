/*
 * Copyright 2020, DornerWorks
 * Copyright 2020, Data61, CSIRO (ABN 41 687 119 230)
 * Copyright 2021, HENSOLDT Cyber
 *
 * SPDX-License-Identifier: GPL-2.0-only
 */
#include <autoconf.h>
#include <elfloader/gen_config.h>

#include <drivers.h>
#include <drivers/uart.h>
#include <printf.h>
#include <types.h>
#include <binaries/elf/elf.h>
#include <elfloader.h>
#include <abort.h>
#include <cpio/cpio.h>
<<<<<<< HEAD

#define PT_LEVEL_1 1
#define PT_LEVEL_2 2

#define PT_LEVEL_1_BITS 30
#define PT_LEVEL_2_BITS 21

#define PTE_TYPE_TABLE 0x00
#define PTE_TYPE_SRWX 0xCE

#define RISCV_PGSHIFT 12
#define RISCV_PGSIZE BIT(RISCV_PGSHIFT)

// page table entry (PTE) field
#define PTE_V     0x001 // Valid

#define PTE_PPN0_SHIFT 10

#if __loongarch_xlen == 32
#define PT_INDEX_BITS  10
#else
#define PT_INDEX_BITS  9
#endif

#define PTES_PER_PT BIT(PT_INDEX_BITS)

#define PTE_CREATE_PPN(PT_BASE)  (unsigned long)(((PT_BASE) >> RISCV_PGSHIFT) << PTE_PPN0_SHIFT)
#define PTE_CREATE_NEXT(PT_BASE) (unsigned long)(PTE_CREATE_PPN(PT_BASE) | PTE_TYPE_TABLE | PTE_V)
#define PTE_CREATE_LEAF(PT_BASE) (unsigned long)(PTE_CREATE_PPN(PT_BASE) | PTE_TYPE_SRWX | PTE_V)

#define GET_PT_INDEX(addr, n) (((addr) >> (((PT_INDEX_BITS) * ((CONFIG_PT_LEVELS) - (n))) + RISCV_PGSHIFT)) % PTES_PER_PT)

#define VIRT_PHYS_ALIGNED(virt, phys, level_bits) (IS_ALIGNED((virt), (level_bits)) && IS_ALIGNED((phys), (level_bits)))
=======
>>>>>>> 9109b6c3

struct image_info kernel_info;
struct image_info user_info;

char elfloader_stack_alloc[BIT(CONFIG_KERNEL_STACK_BITS)];

/* first HART will initialise these */
void const *dtb = NULL;
size_t dtb_size = 0;

/*
 * overwrite the default implementation for abort()
 */
void NORETURN abort(void)
{
    printf("HALT due to call to abort()\n");

    /* We could call the SBI shutdown now. However, it's likely there is an
     * issue that needs to be debugged. Instead of doing a busy loop, spinning
     * over a wfi is the better choice here, as it allows the core to enter an
     * idle state until something happens.
     */
    for (;;) {
        asm volatile("idle 0" ::: "memory");
    }

    UNREACHABLE();
}

#if CONFIG_MAX_NUM_NODES > 1

extern void secondary_harts(unsigned long);

int secondary_go = 0;
int next_logical_core_id = 1;
int mutex = 0;
int core_ready[CONFIG_MAX_NUM_NODES] = { 0 };
static void set_and_wait_for_ready(int hart_id, int core_id)
{
    /* Acquire lock to update core ready array */
    while (__atomic_exchange_n(&mutex, 1, __ATOMIC_ACQUIRE) != 0);
    printf("Hart ID %d core ID %d\n", hart_id, core_id);
    core_ready[core_id] = 1;
    __atomic_store_n(&mutex, 0, __ATOMIC_RELEASE);

    /* Wait untill all cores are go */
    for (int i = 0; i < CONFIG_MAX_NUM_NODES; i++) {
        while (__atomic_load_n(&core_ready[i], __ATOMIC_RELAXED) == 0) ;
    }
}
#endif

static inline void dbar(void)
{
    asm volatile("dbar 0" ::: "memory");
}

static inline void ibar(void)
{
    asm volatile("ibar 0" ::: "memory");
}

static int run_elfloader(UNUSED int hart_id, void *bootloader_dtb)
{
    int ret;

    /* Unpack ELF images into memory. */
    unsigned int num_apps = 0;
    ret = load_images(&kernel_info, &user_info, 1, &num_apps,
                      bootloader_dtb, &dtb, &dtb_size);
    if (0 != ret) {
        printf("ERROR: image loading failed, code %d\n", ret);
        return -1;
    }

    if (num_apps != 1) {
        printf("ERROR: expected to load just 1 app, actually loaded %u apps\n",
               num_apps);
        return -1;
    }

#if CONFIG_MAX_NUM_NODES > 1
    while (__atomic_exchange_n(&mutex, 1, __ATOMIC_ACQUIRE) != 0);
    printf("Main entry hart_id:%d\n", hart_id);
    __atomic_store_n(&mutex, 0, __ATOMIC_RELEASE);

    /* Unleash secondary cores */
    __atomic_store_n(&secondary_go, 1, __ATOMIC_RELEASE);

    /* Start all cores */
    int i = 0;
    while (i < CONFIG_MAX_NUM_NODES && hsm_exists) {
        i++;
        if (i != hart_id) {
            sbi_hart_start(i, secondary_harts, i);
        }
    }

    set_and_wait_for_ready(hart_id, 0);
#endif


    printf("Jumping to kernel-image entry point...\n\n");
    printf("kernel_phys_region_start: %p\n", kernel_info.phys_region_start);
    printf("kernel_phys_region_end: %p\n", kernel_info.phys_region_end);
    printf("kernel_phys_virt_offset: %p\n", kernel_info.phys_virt_offset);
    printf("kernel_virt_entry: %p\n", kernel_info.virt_entry);
    ((init_loongarch_kernel_t)kernel_info.phys_region_start)(user_info.phys_region_start,
                                                  user_info.phys_region_end,
                                                  user_info.phys_virt_offset,
                                                  user_info.virt_entry,
                                                  (word_t)dtb,
                                                  dtb_size
#if CONFIG_MAX_NUM_NODES > 1
                                                  ,
                                                  hart_id,
                                                  0
#endif
                                                 );

    /* We should never get here. */
    printf("ERROR: Kernel returned back to the ELF Loader\n");
    return -1;
}

#if CONFIG_MAX_NUM_NODES > 1

void secondary_entry(int hart_id, int core_id)
{
    while (__atomic_load_n(&secondary_go, __ATOMIC_ACQUIRE) == 0) ;

    while (__atomic_exchange_n(&mutex, 1, __ATOMIC_ACQUIRE) != 0);
    printf("Secondary entry hart_id:%d core_id:%d\n", hart_id, core_id);
    __atomic_store_n(&mutex, 0, __ATOMIC_RELEASE);

    set_and_wait_for_ready(hart_id, core_id);

    enable_virtual_memory();


    /* If adding or modifying these parameters you will need to update
        the registers in head.S */
    ((init_riscv_kernel_t)kernel_info.virt_entry)(user_info.phys_region_start,
                                                  user_info.phys_region_end,
                                                  user_info.phys_virt_offset,
                                                  user_info.virt_entry,
                                                  (word_t)dtb,
                                                  dtb_size,
                                                  hart_id,
                                                  core_id
                                                 );
}

#endif

extern void uart_init();
extern int uart_putc(char ch);
extern void uart_puts(char *s);

void main(int hart_id, void *bootloader_dtb)
{
<<<<<<< HEAD
    /* initialize platform so that we can print to a UART */
    initialise_devices();

    /* Printing uses UART*/
=======
    uart_init();
    uart_puts("Hello, Loongarch\n");
    /* Printing uses SBI, so there is no need to initialize any UART. */
>>>>>>> 9109b6c3
    printf("ELF-loader started on (HART %d) (NODES %d)\n",
           hart_id, CONFIG_MAX_NUM_NODES);

    printf("  paddr=[%p..%p]\n", _text, _end - 1);

    /* Run the actual ELF loader, this is not expected to return unless there
     * was an error.
     */
    int ret = run_elfloader(hart_id, bootloader_dtb);
    if (0 != ret) {
        printf("ERROR: ELF-loader failed, code %d\n", ret);
        /* There is nothing we can do to recover. */
        abort();
        UNREACHABLE();
    }

    /* We should never get here. */
    printf("ERROR: ELF-loader didn't hand over control\n");
    abort();
    UNREACHABLE();
}<|MERGE_RESOLUTION|>--- conflicted
+++ resolved
@@ -16,42 +16,6 @@
 #include <elfloader.h>
 #include <abort.h>
 #include <cpio/cpio.h>
-<<<<<<< HEAD
-
-#define PT_LEVEL_1 1
-#define PT_LEVEL_2 2
-
-#define PT_LEVEL_1_BITS 30
-#define PT_LEVEL_2_BITS 21
-
-#define PTE_TYPE_TABLE 0x00
-#define PTE_TYPE_SRWX 0xCE
-
-#define RISCV_PGSHIFT 12
-#define RISCV_PGSIZE BIT(RISCV_PGSHIFT)
-
-// page table entry (PTE) field
-#define PTE_V     0x001 // Valid
-
-#define PTE_PPN0_SHIFT 10
-
-#if __loongarch_xlen == 32
-#define PT_INDEX_BITS  10
-#else
-#define PT_INDEX_BITS  9
-#endif
-
-#define PTES_PER_PT BIT(PT_INDEX_BITS)
-
-#define PTE_CREATE_PPN(PT_BASE)  (unsigned long)(((PT_BASE) >> RISCV_PGSHIFT) << PTE_PPN0_SHIFT)
-#define PTE_CREATE_NEXT(PT_BASE) (unsigned long)(PTE_CREATE_PPN(PT_BASE) | PTE_TYPE_TABLE | PTE_V)
-#define PTE_CREATE_LEAF(PT_BASE) (unsigned long)(PTE_CREATE_PPN(PT_BASE) | PTE_TYPE_SRWX | PTE_V)
-
-#define GET_PT_INDEX(addr, n) (((addr) >> (((PT_INDEX_BITS) * ((CONFIG_PT_LEVELS) - (n))) + RISCV_PGSHIFT)) % PTES_PER_PT)
-
-#define VIRT_PHYS_ALIGNED(virt, phys, level_bits) (IS_ALIGNED((virt), (level_bits)) && IS_ALIGNED((phys), (level_bits)))
-=======
->>>>>>> 9109b6c3
 
 struct image_info kernel_info;
 struct image_info user_info;
@@ -213,16 +177,11 @@
 
 void main(int hart_id, void *bootloader_dtb)
 {
-<<<<<<< HEAD
     /* initialize platform so that we can print to a UART */
     initialise_devices();
-
+    // uart_init();
+    // uart_puts("Hello, Loongarch\n");
     /* Printing uses UART*/
-=======
-    uart_init();
-    uart_puts("Hello, Loongarch\n");
-    /* Printing uses SBI, so there is no need to initialize any UART. */
->>>>>>> 9109b6c3
     printf("ELF-loader started on (HART %d) (NODES %d)\n",
            hart_id, CONFIG_MAX_NUM_NODES);
 
